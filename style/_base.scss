// it's 2018. please tell me that nobody is using box-sizing != border-box.
* {
  box-sizing: border-box;
  padding: 0;
  margin: 0;
  list-style-type: none;
  font: inherit;
  color: inherit;
  background-color: inherit;
  border: 0 currentcolor solid;
}

html {
  font-size: 18px;
}

body {
  // aesthetics
  color: $text_color;
  background-color: $background_color;
  font-family: $base_font;
  line-height: $line_height;
  text-rendering: optimizeLegibility;
  font-feature-settings: "liga", "dlig", "hlig", "swsh", "onum", "pnum", "opbd";
}

// show focus outlines on everything!! tab accessibility~
:focus {
  outline: $focused_color auto 1px;
}

a {
  color: $link_color;
  &:hover {
    color: $hover_color;
    text-decoration: underline;
  }
  &:active {
    color: $active_color;
  }
  &:visited {
    color: $visited_color;
  }
  &[disabled] {
    opacity: .5;
    cursor: default;
    // prevent clicks on disabled links
    pointer-events: none;
  }
}

code,
pre {
  font-family: $mono_font;
  color: inherit;
  font-feature-settings: "tnum";
}

small {
  font-size: .8em;
}

// restyle inputs so they look consistent across browsers
input,
textarea {
  color: $text_color;
  background: $invert_color;
  border: $border_width solid $border_color;
  border-radius: $border_radius;
  padding: .25em .5em;
  margin: .5em 0;
  font-family: inherit; // fix for built-in browser styles
  width: 100%;

  &:focus {
    outline-offset: 0;
  }
}

// restyle buttons so they look consistent across browsers
button,
a.button,
a.button:visited {
  @extend %button-styling;
  display: inline-block;
  padding: 1px 1rem;
  text-align: center;
  text-decoration: none;
  cursor: pointer;
}

.button-row {
  padding: .5rem 0;
  button {
    min-width: 5rem;
  }
  button[type=submit] {
    float: right;
  }
}

.button--cancel {
  float: left;
  background: $border_color_alt;
  &:hover {
    background: $warning_color;
  }
}

<<<<<<< HEAD
form {
  margin-top: 1em;
}

=======
>>>>>>> 8c9baa5d
form.inline {
  display: inline;
}

// turn buttons with the .link class into links
// (so we can use inline forms as Links Whomst POST)
button.link {
  background: none;
  border: none;
  margin: 0;
  padding: 0;
  color: $link_color;
  cursor: pointer;
  text-decoration: underline;
  font-size: 1em;
  font-variant: normal;
  box-shadow: none;
  &:active {
    color: $active_color;
  }
  &:hover {
    color: $hover_color;
  }
}

.flash {
  border: 2px dashed $border_color;
  padding: 1rem;
  position: absolute;
  top: 0;
  left: 30%;
  right: 30%;
  text-align: center;
  @extend %big-shadow;
  &.error {
    border-color: $error_color;
    background-color: $error_color_alt;
  }
  &.success {
    border-color: $active_color;
    background-color: $active_color_alt;
  }
  &-hider {
    &,
    &:checked~.flash,
    &:checked~.flash-hider-label {
      display: none;
    }
    &-label {
      color: $error_color;
      position: absolute;
      top: 0;
      right: 30%;
      z-index: 5;
      margin: .5em;
      background: transparent;
    }
  }
  &-container {
    animation: 5s forwards disappear;
  }
}

@keyframes disappear {
<<<<<<< HEAD
	from { opacity: 1; margin-top: 0; }
	95% { opacity: .9; margin-top: 0; }
	to { opacity: 0; margin-top: -100%; display: none; }
=======
	from { opacity: 1; }
	95% { opacity: .8; }
	to { opacity: 0; display: none; }
>>>>>>> 8c9baa5d
}

.title {
  text-transform: capitalize;
  font-variant: small-caps;
  font-size: 1.6rem;
  margin-bottom: 1rem;
}

.status {
  max-width: $column_width;
  border-top: $standard_border;
  padding: 1rem 0;
}

.timeline-avatar {
  width: 3rem;
  height: 3rem;
  margin-right: 1rem;
  border-radius: $border_radius;
  float: left;
  background: $visited_color;
}<|MERGE_RESOLUTION|>--- conflicted
+++ resolved
@@ -107,13 +107,6 @@
   }
 }
 
-<<<<<<< HEAD
-form {
-  margin-top: 1em;
-}
-
-=======
->>>>>>> 8c9baa5d
 form.inline {
   display: inline;
 }
@@ -178,15 +171,9 @@
 }
 
 @keyframes disappear {
-<<<<<<< HEAD
-	from { opacity: 1; margin-top: 0; }
-	95% { opacity: .9; margin-top: 0; }
-	to { opacity: 0; margin-top: -100%; display: none; }
-=======
 	from { opacity: 1; }
 	95% { opacity: .8; }
 	to { opacity: 0; display: none; }
->>>>>>> 8c9baa5d
 }
 
 .title {
