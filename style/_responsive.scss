--- conflicted
+++ resolved
@@ -51,12 +51,9 @@
   .page-end {
     padding: 0 1rem;
   }
-<<<<<<< HEAD
-=======
   .button-row button {
     padding: 0.5rem 2rem;
   }
->>>>>>> a430e09d
 }
 @media screen and (max-width: 480px) {
   html {
