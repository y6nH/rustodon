--- conflicted
+++ resolved
@@ -19,11 +19,7 @@
         {%- when Some with (flashmessage) -%}
             <div class="flash-container">
                 <input type="checkbox" class="flash-hider" id="flash-hider"/>
-<<<<<<< HEAD
-                <label class="flash-hider-label" for="flash-hider" name="hide message"><svg class="icon"><use href="static/img/icons.min.svg#x"/></svg></label>
-=======
                 <label class="flash-hider-label" for="flash-hider" title="hide message"><svg class="icon"><use href="/static/img/icons.min.svg#x"/></svg></label>
->>>>>>> a430e09d
                 <div class="flash {{flashmessage.name()}}">{{flashmessage.msg()}}</div>
             </div>
         {%- when None -%}
@@ -41,6 +37,6 @@
             </a>
         </small>
     </footer>
-    <script src="/static/js/accessibility.min.js"></script>
+    <script src="/static/js/accessibility.min.js"></script>post
 </body>
 </html>