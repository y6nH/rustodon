{% extends "base.html" %}

{% block title %}Sign up{% endblock %}

{% block topmenu -%}
<h1 class="logo"><a class="top-menu__home-link" href="/">Rustodon</a></h1>
{%- endblock %}

<<<<<<< HEAD
{% block content %}
=======
{% block content -%}
>>>>>>> a430e09d
<section>
    <header>
        <h2 class="title">Sign up</h2>
    </header>
<<<<<<< HEAD
    <section>
        <form method="post">
            <div>
                <label for="username">Name:</label>
                <input type="text" id="username" name="username" />
            </div>
            <div>
                <label for="email">Email:</label>
                <input type="email" id="email" name="email" />
            </div>
            <div>
                <label for="password">Password:</label>
                <input type="password" id="password" name="password" />
            </div>            
            <div class="button-row">
                <button type="submit">Sign up</button>
            </div>
        </form>
    </section>
    <section>
        <a href="/auth/sign_in">I already have an account</a>
    </section>
=======
    <form method="post">
        <div>
            <label for="username">Name:</label>
            <input type="text" id="username" name="username" />
        </div>
        <div>
            <label for="email">Email:</label>
            <input type="email" id="email" name="email" />
        </div>
        <div>
            <label for="password">Password:</label>
            <input type="password" id="password" name="password" />
        </div>
        <div class="button-row">
            <button type="submit">Sign up</button>
        </div>
    </form>
    <footer class="form-footer">
        <a href="/auth/sign_in">I already have an account</a>
    </footer>
>>>>>>> a430e09d
</section>
{%- endblock %}<|MERGE_RESOLUTION|>--- conflicted
+++ resolved
@@ -6,39 +6,11 @@
 <h1 class="logo"><a class="top-menu__home-link" href="/">Rustodon</a></h1>
 {%- endblock %}
 
-<<<<<<< HEAD
-{% block content %}
-=======
 {% block content -%}
->>>>>>> a430e09d
 <section>
     <header>
         <h2 class="title">Sign up</h2>
     </header>
-<<<<<<< HEAD
-    <section>
-        <form method="post">
-            <div>
-                <label for="username">Name:</label>
-                <input type="text" id="username" name="username" />
-            </div>
-            <div>
-                <label for="email">Email:</label>
-                <input type="email" id="email" name="email" />
-            </div>
-            <div>
-                <label for="password">Password:</label>
-                <input type="password" id="password" name="password" />
-            </div>            
-            <div class="button-row">
-                <button type="submit">Sign up</button>
-            </div>
-        </form>
-    </section>
-    <section>
-        <a href="/auth/sign_in">I already have an account</a>
-    </section>
-=======
     <form method="post">
         <div>
             <label for="username">Name:</label>
@@ -59,6 +31,5 @@
     <footer class="form-footer">
         <a href="/auth/sign_in">I already have an account</a>
     </footer>
->>>>>>> a430e09d
 </section>
 {%- endblock %}