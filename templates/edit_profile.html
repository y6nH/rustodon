{% extends "base.html" %}

{% block title %}Edit your profile{% endblock %}

{% block topmenu %}
<<<<<<< HEAD
    <h1 class="logo"><a class="top-menu__home-link" href="/">Rustodon</a></h1>
    <nav class="top-menu">
        <ul>
            <li class="top-menu__user"><a class="top-menu__user-link" href="javascript:void 0" aria-haspopup="true"><svg class="icon"><use href="static/img/icons.min.svg#settings"/></svg>Menu</a>
                <ul class="top-menu__user-submenu">
                    <li class="top-menu__profile"><a class="top-menu__profile-link" href="{{account.profile_path()|safe}}"><svg class="icon"><use href="static/img/icons.min.svg#profile"/></svg>Profile</a>
                    <li class="top-menu__logout">
                        <form class="inline" method="post" action="/auth/sign_out">
                            <input type="hidden" name="stub" />
                            <button class="link" type="submit" name="submit"><svg class="icon"><use href="static/img/icons.min.svg#exit"/></svg>Sign&#160;out</button>
                        </form>
                    </li>
                    <li class="top-menu__settings">
                        <a href="" disabled><svg class="icon"><use href="static/img/icons.min.svg#settings"/></svg>Settings</a>
                    </li>
                </ul>
            </li>
        </ul>
    </nav>    
=======
        <nav class="top-menu__primary">
            <ul>
                <li class="top-menu__home"><h1><a class="top-menu__home-link" href="/">Rustodon</a></h1></li>
            </ul>
        </nav>
        <nav class="top-menu__secondary">
            <ul>
                <li class="top-menu__space"></li>
                <li class="top-menu__tl-home"><a class="tab" href="/?timeline=home" disabled>Home</a></li>
                <li class="top-menu__tl-local"><a class="tab" href="/?timeline=local">Local</a></li>
                <li class="top-menu__tl-fed"><a class="tab" href="/?timeline=federated" disabled>Federated</a></li>
                <li class="top-menu__space"></li>
            </ul>
        </nav>
>>>>>>> a430e09d
{% endblock %}

{% block content %}
    <section class="edit-profile">
        <header>
            <h2 class="title">Edit your profile</h2>
        </header>
        <form method="post" action="/settings/profile">
            <div class="write-content-container">
                <textarea name="summary">
                {%- match account.summary -%}
                {%- when Some with (summary) -%}
                    {{summary}}
                {%- when None -%}
                {%- endmatch -%}
                </textarea>
            </div>
            <div class="button-row">
                <button class="button--post" type="submit">Update</button>
            </div>
        </form>
    </section>
{% endblock %}<|MERGE_RESOLUTION|>--- conflicted
+++ resolved
@@ -3,42 +3,25 @@
 {% block title %}Edit your profile{% endblock %}
 
 {% block topmenu %}
-<<<<<<< HEAD
     <h1 class="logo"><a class="top-menu__home-link" href="/">Rustodon</a></h1>
     <nav class="top-menu">
         <ul>
-            <li class="top-menu__user"><a class="top-menu__user-link" href="javascript:void 0" aria-haspopup="true"><svg class="icon"><use href="static/img/icons.min.svg#settings"/></svg>Menu</a>
+            <li class="top-menu__user"><a class="top-menu__user-link" href="javascript:void 0" aria-haspopup="true"><svg class="icon"><use href="/static/img/icons.min.svg#settings"/></svg>Menu</a>
                 <ul class="top-menu__user-submenu">
-                    <li class="top-menu__profile"><a class="top-menu__profile-link" href="{{account.profile_path()|safe}}"><svg class="icon"><use href="static/img/icons.min.svg#profile"/></svg>Profile</a>
+                    <li class="top-menu__profile"><a class="top-menu__profile-link" href="{{account.profile_path()|safe}}"><svg class="icon"><use href="/static/img/icons.min.svg#profile"/></svg>Profile</a>
                     <li class="top-menu__logout">
                         <form class="inline" method="post" action="/auth/sign_out">
                             <input type="hidden" name="stub" />
-                            <button class="link" type="submit" name="submit"><svg class="icon"><use href="static/img/icons.min.svg#exit"/></svg>Sign&#160;out</button>
+                            <button class="link" type="submit" name="submit"><svg class="icon"><use href="/static/img/icons.min.svg#exit"/></svg>Sign&#160;out</button>
                         </form>
                     </li>
                     <li class="top-menu__settings">
-                        <a href="" disabled><svg class="icon"><use href="static/img/icons.min.svg#settings"/></svg>Settings</a>
+                        <a href="" disabled><svg class="icon"><use href="/static/img/icons.min.svg#settings"/></svg>Settings</a>
                     </li>
                 </ul>
             </li>
         </ul>
     </nav>    
-=======
-        <nav class="top-menu__primary">
-            <ul>
-                <li class="top-menu__home"><h1><a class="top-menu__home-link" href="/">Rustodon</a></h1></li>
-            </ul>
-        </nav>
-        <nav class="top-menu__secondary">
-            <ul>
-                <li class="top-menu__space"></li>
-                <li class="top-menu__tl-home"><a class="tab" href="/?timeline=home" disabled>Home</a></li>
-                <li class="top-menu__tl-local"><a class="tab" href="/?timeline=local">Local</a></li>
-                <li class="top-menu__tl-fed"><a class="tab" href="/?timeline=federated" disabled>Federated</a></li>
-                <li class="top-menu__space"></li>
-            </ul>
-        </nav>
->>>>>>> a430e09d
 {% endblock %}
 
 {% block content %}
