--- conflicted
+++ resolved
@@ -3,19 +3,6 @@
 @{{account.username}}: {{status.id}}
 {%- endblock -%}
 
-<<<<<<< HEAD
-{% block content -%}
-    <section class="status">
-        <a class="timeline-avatar" title="@{{account.username}}"></a>
-        <header>
-            <span>published: <time datetime="{{status.created_at.to_rfc3339()}}">{{status.humanized_age()}}</time></span>
-        </header>
-        <article>
-            <div>
-                {%- match status.content_warning -%}
-                {%- when Some with (cw) -%}
-                    <span>{{cw}}</span>
-=======
 {%- block topmenu -%}
     <nav class="top-menu__home">
         <h1><a class="top-menu__home-link" href="/">Rustodon</a></h1>
@@ -43,22 +30,13 @@
                 {% match status.content_warning %}
                 {% when Some with (cw) %}
                     <span class="cw">{{cw}}</span>
->>>>>>> 16d56110
                     <input class="collapse--toggle" id="collapsible-{{status.id}}" type="checkbox" />
                     <label class="collapse--lbl-toggle" for="collapsible-{{status.id}}" tabindex="0">Toggle CW</label>
                     <div class="content collapse--content">{{status.text}}</div>
                 {%- when None -%}
                     <div class="content">{{status.text}}</div>
-<<<<<<< HEAD
-                {%- endmatch -%}
-            </div>
-        </article>
-    </section>
-{%- endblock %}
-=======
                 {% endmatch %}
             </section>
         </article>
     </section>
-{%- endblock -%}
->>>>>>> 16d56110
+{%- endblock -%}