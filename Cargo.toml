--- conflicted
+++ resolved
@@ -22,7 +22,6 @@
 
 regex = "1.1.0"
 posticle = { path = "lib/posticle/" }
-ammonia = "2.0.0"
 
 slog = "2.4"
 slog-term = "2.4"
@@ -38,14 +37,10 @@
 validator = "0.8"
 validator_derive = "0.8"
 
-<<<<<<< HEAD
-diesel = { version = "1.3.3", features = ["postgres", "chrono", "r2d2"] }
-=======
 askama = { version = "0.8.0", features = ["with-rocket"] }
 ammonia = "2.0.0"
 
 diesel = { version = "1.4.1", features = ["postgres", "chrono", "r2d2"] }
->>>>>>> 9364c254
 flaken = "0.2.2"
 
 chrono = "0.4"
