#![feature(proc_macro_hygiene, decl_macro)]
#![recursion_limit = "128"]
// Allow some clippy lints that would otherwise warn on various Rocket-generated code.
// Unfortunately, this means we lose these lints on _our_ code, but it's a small price to pay
// for less line noise running `cargo clippy`.
#![allow(clippy::needless_pass_by_value, clippy::suspicious_else_formatting)]

#[macro_use]
extern crate rocket;
#[macro_use]
extern crate diesel;
#[macro_use]
extern crate validator_derive;

mod activitypub;
<<<<<<< HEAD
mod crypto;
=======
mod db;
>>>>>>> 73939ddb
mod error;
mod routes;
mod transform;
mod util;

use dotenv::dotenv;
use lazy_static::lazy_static;
use rocket::config::Config;
use rocket_slog::SlogFairing;
use slog::Drain;
use slog::{slog_o, slog_warn};
use slog_scope::warn;
use std::env;

lazy_static! {
    pub static ref BASE_URL: String = format!(
        "https://{}",
        env::var("DOMAIN").expect("DOMAIN must be set")
    );
    pub static ref DOMAIN: String = env::var("DOMAIN").expect("DOMAIN must be set");
}

pub const GIT_REV: &str = include_str!(concat!(env!("OUT_DIR"), "/commit-info.txt"));

fn init_logger() -> slog::Logger {
    let decorator = slog_term::TermDecorator::new().build();
    let drain = slog_term::CompactFormat::new(decorator).build().fuse();
    let drain = slog_async::Async::new(drain).build().fuse();

    slog::Logger::root(drain, slog_o!())
}

/// Loads the Rocket.toml config.
///
/// Basically replicating rocket::config::init() so that we can do Rocket::custom() to
/// disable logging, but still load Rocket.toml like Rocket::ignite() does.
fn rocket_load_config() -> Config {
    use rocket::config::ConfigError::{self, *};
    use rocket::config::LoggingLevel;
    use rocket::config::RocketConfig;

    let bail = |e: ConfigError| -> ! {
        use rocket::logger::{self, LoggingLevel};
        use std::process;

        logger::init(LoggingLevel::Debug);
        e.pretty_print();
        process::exit(1)
    };

    let config = RocketConfig::read().unwrap_or_else(|e| {
        match e {
            ParseError(..) | BadEntry(..) | BadEnv(..) | BadType(..) | Io(..) | BadFilePath(..)
            | BadEnvVal(..) | UnknownKey(..) | Missing(..) => bail(e),
            IoError => warn!("Failed reading Rocket.toml. Using defaults."),
            NotFound => { /* try using the default below */ },
        }

        RocketConfig::active_default().unwrap_or_else(|e| bail(e))
    });

    let mut config = config.active().clone();
    config.set_log_level(LoggingLevel::Off); // disable Rocket's built-in logging

    config
}

fn main() {
    // load environment variables fron .env
    dotenv().ok();

    // set up slog logger
    let log = init_logger();
    let rocket_logger = log.new(slog_o!());
    let _guard = slog_scope::set_global_logger(log);

    // extract the database url from the environment and create the db connection pool
    let db_url = env::var("DATABASE_URL").expect("DATABASE_URL must be set");
    let db_connection_pool =
        db::init_connection_pool(db_url).expect("Couldn't establish connection to database!");

    rocket::custom(rocket_load_config()) // use our own config loading which turns off Rocket's built-in logging.
        .mount("/", routes::ui::routes())
        .mount("/", routes::ap::routes())
        .mount("/", routes::well_known::routes())
        .manage(db_connection_pool) // store the db pool as Rocket managed state
                                    // (this lets us use the db::Connection guard)
        .attach(SlogFairing::new(rocket_logger))
        .launch();
}<|MERGE_RESOLUTION|>--- conflicted
+++ resolved
@@ -13,11 +13,8 @@
 extern crate validator_derive;
 
 mod activitypub;
-<<<<<<< HEAD
 mod crypto;
-=======
 mod db;
->>>>>>> 73939ddb
 mod error;
 mod routes;
 mod transform;
