use chrono::offset::Utc;
<<<<<<< HEAD
=======
use itertools::Itertools;
use maud::{html, Markup, PreEscaped};
use rocket::request::{FlashMessage, Form};
use rocket::response::{Flash, NamedFile, Redirect};
use rocket::Route;
use std::borrow::Cow;
use std::boxed::Box;
use std::path::{Path, PathBuf};
use validator::Validate;

>>>>>>> 5e50a670
use db::models::{Account, NewStatus, Status, User};
use db::{self, id_generator};
use error::Perhaps;
use failure::Error;
<<<<<<< HEAD
use rocket::request::{FlashMessage, Form};
use rocket::response::{NamedFile, Redirect};
use rocket::Route;
use std::path::{Path, PathBuf};
=======
use templates::Page;
use transform;
use util::Either;
>>>>>>> 5e50a670

#[macro_use]
mod templates;
mod auth;
mod view_helpers;

use self::templates::*;

pub fn routes() -> Vec<Route> {
    routes![
        index,
        user_page,
        user_page_paginated,
        settings_profile,
        settings_profile_update,
        status_page,
        create_status,
        auth::signin_get,
        auth::signin_post,
        auth::signout,
        auth::signup_get,
        auth::signup_post,
        static_files
    ]
}

<<<<<<< HEAD
#[derive(FromForm, Debug)]
pub struct UserPageParams {
    max_id: Option<i64>,
}

#[derive(Debug, FromForm)]
=======
#[derive(Debug, FromForm, Validate)]
>>>>>>> 5e50a670
pub struct CreateStatusForm {
    #[validate(length(min = "1", message = "Content must not be empty"))]
    content: String,
    content_warning: String,
}

#[post("/statuses/create", data = "<form>")]
pub fn create_status(
    user: User,
    db_conn: db::Connection,
    form: Form<CreateStatusForm>,
) -> Result<Either<Flash<Redirect>, Redirect>, Error> {
    let form_data = form.get();

    if let Err(errs) = form_data.validate() {
        let errs = errs.inner();

        // concatenate the error descriptions, with commas between them.
        // TODO: make this less ugly :(
        let error_desc = errs.iter()
            .flat_map(|(_, errs)| errs)
            .map(|e| {
                let msg = e.message.to_owned();
                msg.unwrap_or(Cow::Borrowed("unknown error"))
            })
            .join(", ");

        return Ok(Either::Left(Flash::error(Redirect::to("/"), error_desc)));
    }

    // convert CW to option if present, so we get proper nulls in DB
    let content_warning: Option<String> = if form_data.content_warning.len() > 0 {
        Some(form_data.content_warning.to_owned())
    } else {
        None
    };

    let _status = NewStatus {
        id: id_generator().next(),
        created_at: Utc::now(),
        text: form_data.content.to_owned(),
        content_warning: content_warning,
        account_id: user.account_id,
    }.insert(&db_conn)?;

    Ok(Either::Right(Redirect::to("/")))
}

#[get("/users/<username>/statuses/<status_id>", format = "text/html")]
pub fn status_page(
    username: String,
    status_id: u64,
    db_conn: db::Connection,
) -> Perhaps<StatusTemplate<'static>> {
    let account = try_resopt!(Account::fetch_local_by_username(&db_conn, username));
    let status = try_resopt!(Status::by_account_and_id(
        &db_conn,
        account.id,
        status_id as i64
    ));

    PerhapsHtmlTemplate!(StatusTemplate, {
        status:  status,
        account: account
    })
}

// This is due to [SergioBenitez/Rocket#376](https://github.com/SergioBenitez/Rocket/issues/376).
// If you don't like this, please complain over there.
#[get("/users/<username>", format = "text/html")]
pub fn user_page(
    username: String,
    db_conn: db::Connection,
    account: Option<Account>,
) -> Perhaps<UserTemplate<'static>> {
    user_page_paginated(username, UserPageParams { max_id: None }, db_conn, account)
}

#[get("/users/<username>?<params>", format = "text/html")]
pub fn user_page_paginated(
    username: String,
    params: UserPageParams,
    db_conn: db::Connection,
    account: Option<Account>,
) -> Perhaps<UserTemplate<'static>> {
    let account_to_show = try_resopt!(Account::fetch_local_by_username(&db_conn, username));
    let statuses: Vec<Status> = account_to_show.statuses_before_id(&db_conn, params.max_id, 10)?;
    let prev_page_id = if let Some(prev_page_max_id) = statuses.iter().map(|s| s.id).min() {
        let bounds = account_to_show.status_id_bounds(&db_conn)?;
        // unwrap is safe since we already know we have statuses
        if prev_page_max_id > bounds.unwrap().0 {
            Some(prev_page_max_id)
        } else {
            None
        }
    } else {
        None
    };
    PerhapsHtmlTemplate!(UserTemplate, {
        account_to_show: account_to_show,
        account: account,
        statuses: statuses,
        prev_page_id: prev_page_id,
        connection: db_conn
    })
}

#[get("/settings/profile")]
pub fn settings_profile(
    db_conn: db::Connection,
    user: User,
) -> Perhaps<EditProfileTemplate<'static>> {
    PerhapsHtmlTemplate!(EditProfileTemplate, {
        account: user.get_account(&db_conn)?
    })
}

#[derive(Debug, FromForm)]
pub struct UpdateProfileForm {
    summary: String,
}

#[post("/settings/profile", data = "<form>")]
pub fn settings_profile_update(
    db_conn: db::Connection,
    user: User,
    form: Form<UpdateProfileForm>,
) -> Result<Redirect, Error> {
    let form_data = form.get();
    let account = user.get_account(&db_conn)?;

    // `as &str` defeat an incorrect deref coercion (due to the second match arm)
    let new_summary = match &form_data.summary as &str {
        "" => None,
        x => Some(x.to_string()),
    };
    account.set_summary(&db_conn, new_summary)?;

    Ok(Redirect::to("/settings/profile"))
}

#[get("/")]
pub fn index(flash: Option<FlashMessage>, account: Option<Account>) -> IndexTemplate<'static> {
    HtmlTemplate!(IndexTemplate, flash, { account: account })
}

#[get("/static/<path..>")]
fn static_files(path: PathBuf) -> Option<NamedFile> {
    NamedFile::open(Path::new("static/").join(path)).ok()
}<|MERGE_RESOLUTION|>--- conflicted
+++ resolved
@@ -1,31 +1,17 @@
 use chrono::offset::Utc;
-<<<<<<< HEAD
-=======
+use db::models::{Account, NewStatus, Status, User};
+use db::{self, id_generator};
+use error::Perhaps;
+use failure::Error;
 use itertools::Itertools;
-use maud::{html, Markup, PreEscaped};
 use rocket::request::{FlashMessage, Form};
 use rocket::response::{Flash, NamedFile, Redirect};
 use rocket::Route;
 use std::borrow::Cow;
 use std::boxed::Box;
 use std::path::{Path, PathBuf};
+use util::Either;
 use validator::Validate;
-
->>>>>>> 5e50a670
-use db::models::{Account, NewStatus, Status, User};
-use db::{self, id_generator};
-use error::Perhaps;
-use failure::Error;
-<<<<<<< HEAD
-use rocket::request::{FlashMessage, Form};
-use rocket::response::{NamedFile, Redirect};
-use rocket::Route;
-use std::path::{Path, PathBuf};
-=======
-use templates::Page;
-use transform;
-use util::Either;
->>>>>>> 5e50a670
 
 #[macro_use]
 mod templates;
@@ -52,16 +38,12 @@
     ]
 }
 
-<<<<<<< HEAD
 #[derive(FromForm, Debug)]
 pub struct UserPageParams {
     max_id: Option<i64>,
 }
 
-#[derive(Debug, FromForm)]
-=======
 #[derive(Debug, FromForm, Validate)]
->>>>>>> 5e50a670
 pub struct CreateStatusForm {
     #[validate(length(min = "1", message = "Content must not be empty"))]
     content: String,
@@ -81,7 +63,8 @@
 
         // concatenate the error descriptions, with commas between them.
         // TODO: make this less ugly :(
-        let error_desc = errs.iter()
+        let error_desc = errs
+            .iter()
             .flat_map(|(_, errs)| errs)
             .map(|e| {
                 let msg = e.message.to_owned();
